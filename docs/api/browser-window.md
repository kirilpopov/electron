# BrowserWindow

The `BrowserWindow` class gives you the ability to create a browser window. For
example:

```javascript
var BrowserWindow = require('browser-window');

var win = new BrowserWindow({ width: 800, height: 600, show: false });
win.on('closed', function() {
  win = null;
});

win.loadUrl('https://github.com');
win.show();
```

You can also create a window without chrome by using
[Frameless Window](frameless-window.md) API.

## Class: BrowserWindow

`BrowserWindow` is an
[EventEmitter](http://nodejs.org/api/events.html#events_class_events_eventemitter).

It creates a new `BrowserWindow` with native properties as set by the `options`.
Properties `width` and `height` are required.

### `new BrowserWindow(options)`

`options` Object, properties:

* `width` Integer (**required**) - Window's width.
* `height` Integer (**required**) - Window's height.
* `x` Integer - Window's left offset from screen.
* `y` Integer - Window's top offset from screen.
* `use-content-size` Boolean - The `width` and `height` would be used as web
   page's size, which means the actual window's size will include window
   frame's size and be slightly larger.
* `center` Boolean - Show window in the center of the screen.
* `min-width` Integer - Window's minimum width.
* `min-height` Integer - Window's minimum height.
* `max-width` Integer - Window's maximum width.
* `max-height` Integer - Window's maximum height.
* `resizable` Boolean - Whether window is resizable.
* `always-on-top` Boolean - Whether the window should always stay on top of
   other windows.
* `fullscreen` Boolean - Whether the window should show in fullscreen. When
  set to `false` the fullscreen button will also be hidden on OS X.
* `skip-taskbar` Boolean - Whether to show the window in taskbar.
* `kiosk` Boolean - The kiosk mode.
* `title` String - Default window title.
* `icon` [NativeImage](native-image.md) - The window icon, when omitted on
  Windows the executable's icon would be used as window icon.
* `show` Boolean - Whether window should be shown when created.
* `frame` Boolean - Specify `false` to create a
[Frameless Window](frameless-window.md).
* `accept-first-mouse` Boolean - Whether the web view accepts a single
  mouse-down event that simultaneously activates the window.
* `disable-auto-hide-cursor` Boolean - Whether to hide cursor when typing.
* `auto-hide-menu-bar` Boolean - Auto hide the menu bar unless the `Alt`
  key is pressed.
* `enable-larger-than-screen` Boolean - Enable the window to be resized larger
  than screen.
* `dark-theme` Boolean - Forces using dark theme for the window, only works on
  some GTK+3 desktop environments.
* `transparent` Boolean - Makes the window [transparent](frameless-window.md).
* `type` String - Specifies the type of the window, possible types are
  `desktop`, `dock`, `toolbar`, `splash`, `notification`. This only works on
  Linux.
* `standard-window` Boolean - Uses the OS X's standard window instead of the
  textured window. Defaults to `true`.
* `web-preferences` Object - Settings of web page's features, properties:
  * `node-integration` Boolean - Whether node integration is enabled. Default
    is `true`.
  * `preload` String - Specifies a script that will be loaded before other
    scripts run in the page. This script will always have access to node APIs
    no matter whether node integration is turned on for the page, and the path
    of `preload` script has to be absolute path.
  * `partition` String - Sets the session used by the page. If `partition`
    starts with `persist:`, the page will use a persistent session available to
    all pages in the app with the same `partition`. if there is no `persist:`
    prefix, the page will use an in-memory session. By assigning the same
    `partition`, multiple pages can share the same session. If the `partition`
    is unset then default session of the app will be used.
  * `zoom-factor` Number - The default zoom factor of the page, `3.0` represents
    `300%`.
  * `javascript` Boolean
  * `web-security` Boolean - When setting `false`, it will disable the
    same-origin policy (Usually using testing websites by people), and set
    `allow_displaying_insecure_content` and `allow_running_insecure_content` to
    `true` if these two options are not set by user.
  * `allow-displaying-insecure-content` Boolean - Allow an https page to display
    content like images from http URLs.
  * `allow-running-insecure-content` Boolean - Allow a https page to run
    JavaScript, CSS or plugins from http URLs.
  * `images` Boolean
  * `java` Boolean
  * `text-areas-are-resizable` Boolean
  * `webgl` Boolean
  * `webaudio` Boolean
  * `plugins` Boolean - Whether plugins should be enabled.
  * `experimental-features` Boolean
  * `experimental-canvas-features` Boolean
  * `subpixel-font-scaling` Boolean
  * `overlay-scrollbars` Boolean
  * `overlay-fullscreen-video` Boolean
  * `shared-worker` Boolean
  * `direct-write` Boolean - Whether the DirectWrite font rendering system on
     Windows is enabled.
  * `page-visibility` Boolean - Page would be forced to be always in visible
     or hidden state once set, instead of reflecting current window's
     visibility. Users can set it to `true` to prevent throttling of DOM
     timers.

## Events

The `BrowserWindow` object emits the following events:

<<<<<<< HEAD
**Note** Some events are only available on specific operating systems and are labeled as such.
=======
+**Note:** Some events are only available on specific operating systems and are labeled as such.
>>>>>>> 31775aa0

### Event: 'page-title-updated'

Returns:

* `event` Event

Emitted when the document changed its title, calling `event.preventDefault()`
would prevent the native window's title to change.

### Event: 'close'

Returns:

* `event` Event

Emitted when the window is going to be closed. It's emitted before the
`beforeunload` and `unload` event of the DOM. Calling `event.preventDefault()`
will cancel the close.

Usually you would want to use the `beforeunload` handler to decide whether the
window should be closed, which will also be called when the window is
reloaded. In Electron, returning an empty string or `false` would cancel the
close. For example:

```javascript
window.onbeforeunload = function(e) {
  console.log('I do not want to be closed');

  // Unlike usual browsers, in which a string should be returned and the user is
  // prompted to confirm the page unload, Electron gives developers more options.
  // Returning empty string or false would prevent the unloading now.
  // You can also use the dialog API to let the user confirm closing the application.
  e.returnValue = false;
};
```

### Event: 'closed'

Emitted when the window is closed. After you have received this event you should
remove the reference to the window and avoid using it anymore.

### Event: 'unresponsive'

Emitted when the web page becomes unresponsive.

### Event: 'responsive'

Emitted when the unresponsive web page becomes responsive again.

### Event: 'blur'

Emitted when the window loses focus.

### Event: 'focus'

Emitted when the window gains focus.

### Event: 'maximize'

Emitted when window is maximized.

### Event: 'unmaximize'

Emitted when the window exits from maximized state.

### Event: 'minimize'

Emitted when the window is minimized.

### Event: 'restore'

Emitted when the window is restored from minimized state.

### Event: 'resize'

Emitted when the window is getting resized.

### Event: 'move'

Emitted when the window is getting moved to a new position.

__Note__: On OS X this event is just an alias of `moved`.

### Event: 'moved' _OS X_

Emitted once when the window is moved to a new position.

### Event: 'enter-full-screen'

Emitted when the window enters full screen state.

### Event: 'leave-full-screen'

Emitted when the window leaves full screen state.

### Event: 'enter-html-full-screen'

Emitted when the window enters full screen state triggered by html api.

### Event: 'leave-html-full-screen'

Emitted when the window leaves full screen state triggered by html api.

### Event: 'devtools-opened'

Emitted when DevTools is opened.

### Event: 'devtools-closed'

Emitted when DevTools is closed.

### Event: 'devtools-focused'

Emitted when DevTools is focused / opened.

### Event: 'app-command' _Windows_

Emitted when an [App Command](https://msdn.microsoft.com/en-us/library/windows/desktop/ms646275(v=vs.85).aspx)
is invoked. These are typically related to keyboard media keys or browser
commands, as well as the "Back" button built into some mice on Windows.

```js
someWindow.on('app-command', function(e, cmd) {
  // Navigate the window back when the user hits their mouse back button
  if (cmd === 'browser-backward' && someWindow.webContents.canGoBack()) {
    someWindow.webContents.goBack();
  }
});
```

## Methods

The `BrowserWindow` object has the following methods:

### `BrowserWindow.getAllWindows()`

Returns an array of all opened browser windows.

### `BrowserWindow.getFocusedWindow()`

Returns the window that is focused in this application.

### `BrowserWindow.fromWebContents(webContents)`

* `webContents` [WebContents](#webcontents)

Find a window according to the `webContents` it owns.

### `BrowserWindow.fromId(id)`

* `id` Integer

Find a window according to its ID.

### `BrowserWindow.addDevToolsExtension(path)`

* `path` String

Adds DevTools extension located at `path`, and returns extension's name.

The extension will be remembered so you only need to call this API once, this
API is not for programming use.

### `BrowserWindow.removeDevToolsExtension(name)`

* `name` String

Remove the DevTools extension whose name is `name`.

## Instance Properties

<<<<<<< HEAD
Objects created with `new BrowserWindow` have the following properties:
=======
+**Note:** Some methods are only available on specific operating systems and are labeled as such.
>>>>>>> 31775aa0

```javascript
var BrowserWindow = require('browser-window');

// In this example `win` is our instance
var win = new BrowserWindow({ width: 800, height: 600 });

```

### `win.webContents`

The `WebContents` object this window owns, all web page related events and
operations will be done via it.

See the [`webContents` documentation](web-contents.md) for its methods and
events.

**Note:** Users should never store this object because it may become `null`
when the renderer process (web page) has crashed.

### `win.devToolsWebContents`

<<<<<<< HEAD
The `WebContents` of devtools for this window.
=======
Get the `WebContents` of DevTools for this window.
>>>>>>> 31775aa0

**Note:** Users should never store this object because it may become `null`
when the DevTools has been closed.

### `win.id`

The unique ID of this window.

## Instance Methods

Objects created with `new BrowserWindow` have the following instance methods:

**Note** Some methods are only available on specific operating systems and are labeled as such.

```javascript
var BrowserWindow = require('browser-window');

// In this example `win` is our instance
var win = new BrowserWindow({ width: 800, height: 600 });

```

### `win.destroy()`

Force closing the window, the `unload` and `beforeunload` event won't be emitted
for the web page, and `close` event will also not be emitted
for this window, but it guarantees the `closed` event will be emitted.

You should only use this method when the renderer process (web page) has
crashed.

### `win.close()`

Try to close the window, this has the same effect with user manually clicking
the close button of the window. The web page may cancel the close though, see
the [close event](#event-close).

### `win.focus()`

Focus on the window.

### `win.isFocused()`

Returns a boolean, whether the window is focused.

### `win.show()`

Shows and gives focus to the window.

### `win.showInactive()`

Shows the window but doesn't focus on it.

### `win.hide()`

Hides the window.

### `win.isVisible()`

Returns a boolean, whether the window is visible to the user.

### `win.maximize()`

Maximizes the window.

### `win.unmaximize()`

Unmaximizes the window.

### `win.isMaximized()`

Returns a boolean, whether the window is maximized.

### `win.minimize()`

Minimizes the window. On some platforms the minimized window will be shown in
the Dock.

### `win.restore()`

Restores the window from minimized state to its previous state.

### `win.isMinimized()`

Returns a boolean, whether the window is minimized.

### `win.setFullScreen(flag)`

* `flag` Boolean

Sets whether the window should be in fullscreen mode.

### `win.isFullScreen()`

Returns a boolean, whether the window is in fullscreen mode.

### `win.setAspectRatio(aspectRatio[, extraSize])` _OS X_

* `aspectRatio` The aspect ratio we want to maintain for some portion of the
content view.
* `extraSize` Object (optional) - The extra size not to be included while
maintaining the aspect ratio. Properties:
  * `width` Integer
  * `height` Integer

This will have a window maintain an aspect ratio. The extra size allows a
developer to have space, specified in pixels, not included within the aspect
ratio calculations. This API already takes into account the difference between a
window's size and its content size.

Consider a normal window with an HD video player and associated controls.
Perhaps there are 15 pixels of controls on the left edge, 25 pixels of controls
on the right edge and 50 pixels of controls below the player. In order to
maintain a 16:9 aspect ratio (standard aspect ratio for HD @1920x1080) within
the player itself we would call this function with arguments of 16/9 and
[ 40, 50 ]. The second argument doesn't care where the extra width and height
are within the content view--only that they exist. Just sum any extra width and
height areas you have within the overall content view.

### `win.setBounds(options)`

`options` Object, properties:

* `x` Integer
* `y` Integer
* `width` Integer
* `height` Integer

Resizes and moves the window to `width`, `height`, `x`, `y`.

### `win.getBounds()`

Returns an object that contains window's width, height, x and y values.

### `win.setSize(width, height)`

* `width` Integer
* `height` Integer

Resizes the window to `width` and `height`.

### `win.getSize()`

Returns an array that contains window's width and height.

### `win.setContentSize(width, height)`

* `width` Integer
* `height` Integer

Resizes the window's client area (e.g. the web page) to `width` and `height`.

### `win.getContentSize()`

Returns an array that contains window's client area's width and height.

### `win.setMinimumSize(width, height)`

* `width` Integer
* `height` Integer

Sets the minimum size of window to `width` and `height`.

### `win.getMinimumSize()`

Returns an array that contains window's minimum width and height.

### `win.setMaximumSize(width, height)`

* `width` Integer
* `height` Integer

Sets the maximum size of window to `width` and `height`.

### `win.getMaximumSize()`

Returns an array that contains window's maximum width and height.

### `win.setResizable(resizable)`

* `resizable` Boolean

Sets whether the window can be manually resized by user.

### `win.isResizable()`

Returns whether the window can be manually resized by user.

### `win.setAlwaysOnTop(flag)`

* `flag` Boolean

Sets whether the window should show always on top of other windows. After
setting this, the window is still a normal window, not a toolbox window which
can not be focused on.

### `win.isAlwaysOnTop()`

Returns whether the window is always on top of other windows.

### `win.center()`

Moves window to the center of the screen.

### `win.setPosition(x, y)`

* `x` Integer
* `y` Integer

Moves window to `x` and `y`.

### `win.getPosition()`

Returns an array that contains window's current position.

### `win.setTitle(title)`

* `title` String

Changes the title of native window to `title`.

### `win.getTitle()`

Returns the title of the native window.

**Note:** The title of web page can be different from the title of the native
window.

### `win.flashFrame(flag)`

* `flag` Boolean

Starts or stops flashing the window to attract user's attention.

### `win.setSkipTaskbar(skip)`

* `skip` Boolean

Makes the window not show in the taskbar.

### `win.setKiosk(flag)`

* `flag` Boolean

Enters or leaves the kiosk mode.

### `win.isKiosk()`

Returns whether the window is in kiosk mode.

### `win.setRepresentedFilename(filename)` _OS X_

* `filename` String

Sets the pathname of the file the window represents, and the icon of the file
will show in window's title bar.

### `win.getRepresentedFilename()` _OS X_

Returns the pathname of the file the window represents.

### `win.setDocumentEdited(edited)` _OS X_

* `edited` Boolean

Specifies whether the window’s document has been edited, and the icon in title
bar will become grey when set to `true`.

### `win.IsDocumentEdited()` _OS X_

Whether the window's document has been edited.

### `win.openDevTools([options])`

* `options` Object (optional). Properties:
  * `detach` Boolean - opens DevTools in a new window

Opens the developer tools.

### `win.closeDevTools()`

Closes the developer tools.

### `win.isDevToolsOpened()`

Returns whether the developer tools are opened.

### `win.toggleDevTools()`

Toggle the developer tools.

### `win.inspectElement(x, y)`

* `x` Integer
* `y` Integer

Starts inspecting element at position (`x`, `y`).

### `win.inspectServiceWorker()`

Opens the developer tools for the service worker context present in the web
contents.

### `win.focusOnWebView()`

### `win.blurWebView()`

### `win.capturePage([rect, ]callback)`

* `rect` Object (optional)- The area of page to be captured, properties:
  * `x` Integer
  * `y` Integer
  * `width` Integer
  * `height` Integer
* `callback` Function

Captures a snapshot of the page within `rect`. Upon completion `callback` will
be called with `callback(image)`. The `image` is an instance of
[NativeImage](native-image.md) that stores data of the snapshot. Omitting
`rect` will capture the whole visible page.

### `win.print([options])`

Same as `webContents.print([options])`

### `win.printToPDF(options, callback)`

Same as `webContents.printToPDF(options, callback)`

### `win.loadUrl(url[, options])`

Same as `webContents.loadUrl(url[, options])`.

### `win.reload()`

Same as `webContents.reload`.

### `win.setMenu(menu)` _OS X_

* `menu` Menu

Sets the `menu` as the window's menu bar, setting it to `null` will remove the
menu bar.

### `win.setProgressBar(progress)`

* `progress` Double

Sets progress value in progress bar. Valid range is [0, 1.0].

Remove progress bar when progress < 0;
Change to indeterminate mode when progress > 1.

On Linux platform, only supports Unity desktop environment, you need to specify
the `*.desktop` file name to `desktopName` field in `package.json`. By default,
it will assume `app.getName().desktop`.

### `win.setOverlayIcon(overlay, description)` _Windows 7+_

* `overlay` [NativeImage](native-image.md) - the icon to display on the bottom
right corner of the taskbar icon. If this parameter is `null`, the overlay is
cleared
* `description` String - a description that will be provided to Accessibility
screen readers

Sets a 16px overlay onto the current taskbar icon, usually used to convey some
sort of application status or to passively notify the user.


### `win.setThumbarButtons(buttons)` _Windows 7+_

`buttons` Array of `button` Objects:

`button` Object, properties:

* `icon` [NativeImage](native-image.md) - The icon showing in thumbnail
  toolbar.
* `tooltip` String (optional) - The text of the button's tooltip.
* `flags` Array (optional) - Control specific states and behaviors
  of the button. By default, it uses `enabled`. It can include following
  Strings:
  * `enabled` - The button is active and available to the user.
  * `disabled` - The button is disabled. It is present, but has a visual
    state indicating it will not respond to user action.
  * `dismissonclick` - When the button is clicked, the taskbar button's
    flyout closes immediately.
  * `nobackground` - Do not draw a button border, use only the image.
  * `hidden` - The button is not shown to the user.
  * `noninteractive` - The button is enabled but not interactive; no
    pressed button state is drawn. This value is intended for instances
    where the button is used in a notification.
* `click` - Function

Add a thumbnail toolbar with a specified set of buttons to the thumbnail image
of a window in a taskbar button layout. Returns a `Boolean` object indicates
whether the thumbnail has been added successfully.

The number of buttons in thumbnail toolbar should be no greater than 7 due to
the limited room. Once you setup the thumbnail toolbar, the toolbar cannot be
removed due to the platform's limitation. But you can call the API with an empty
array to clean the buttons.

### `win.showDefinitionForSelection()` _OS X_

Shows pop-up dictionary that searches the selected word on the page.

### `win.setAutoHideMenuBar(hide)`

* `hide` Boolean

Sets whether the window menu bar should hide itself automatically. Once set the
menu bar will only show when users press the single `Alt` key.

If the menu bar is already visible, calling `setAutoHideMenuBar(true)` won't
hide it immediately.

### `win.isMenuBarAutoHide()`

Returns whether menu bar automatically hides itself.

### `win.setMenuBarVisibility(visible)`

* `visible` Boolean

Sets whether the menu bar should be visible. If the menu bar is auto-hide, users
can still bring up the menu bar by pressing the single `Alt` key.

### `win.isMenuBarVisible()`

Returns whether the menu bar is visible.

### `win.setVisibleOnAllWorkspaces(visible)`

* `visible` Boolean

Sets whether the window should be visible on all workspaces.

**Note:** This API does nothing on Windows.

### `win.isVisibleOnAllWorkspaces()`

Returns whether the window is visible on all workspaces.

**Note:** This API always returns false on Windows.<|MERGE_RESOLUTION|>--- conflicted
+++ resolved
@@ -117,11 +117,7 @@
 
 The `BrowserWindow` object emits the following events:
 
-<<<<<<< HEAD
-**Note** Some events are only available on specific operating systems and are labeled as such.
-=======
-+**Note:** Some events are only available on specific operating systems and are labeled as such.
->>>>>>> 31775aa0
+**Note:** Some events are only available on specific operating systems and are labeled as such.
 
 ### Event: 'page-title-updated'
 
@@ -294,11 +290,7 @@
 
 ## Instance Properties
 
-<<<<<<< HEAD
 Objects created with `new BrowserWindow` have the following properties:
-=======
-+**Note:** Some methods are only available on specific operating systems and are labeled as such.
->>>>>>> 31775aa0
 
 ```javascript
 var BrowserWindow = require('browser-window');
@@ -321,11 +313,8 @@
 
 ### `win.devToolsWebContents`
 
-<<<<<<< HEAD
-The `WebContents` of devtools for this window.
-=======
+
 Get the `WebContents` of DevTools for this window.
->>>>>>> 31775aa0
 
 **Note:** Users should never store this object because it may become `null`
 when the DevTools has been closed.
@@ -338,7 +327,7 @@
 
 Objects created with `new BrowserWindow` have the following instance methods:
 
-**Note** Some methods are only available on specific operating systems and are labeled as such.
+**Note:** Some methods are only available on specific operating systems and are labeled as such.
 
 ```javascript
 var BrowserWindow = require('browser-window');
